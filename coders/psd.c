--- conflicted
+++ resolved
@@ -1027,14 +1027,9 @@
           number_bits=8;
         for (bit = 0; bit < (ssize_t) number_bits; bit++)
         {
-<<<<<<< HEAD
-          SetPSDPixel(image,channel,packet_size,(((unsigned char)((ssize_t)pixel))
-            & (0x01 << (7-bit))) != 0 ? 0 : QuantumRange,q,exception);
-=======
           SetPSDPixel(image,channel,packet_size,
             (((unsigned char)((ssize_t) pixel)) & (0x01 << (7-bit))) != 0 ? 0 :
             QuantumRange,q,exception);
->>>>>>> 2bfd2beb
           q+=GetPixelChannels(image);
           x++;
         }

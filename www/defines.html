--- conflicted
+++ resolved
@@ -1801,9 +1801,4 @@
   <!-- Javascript assets -->
   <script src="assets/magick.js" ></script>
   </body>
-</html>
-<<<<<<< HEAD
-<!-- Magick Cache 20th April 2024 10:28 -->
-=======
-<!-- Magick Cache 19th April 2024 10:15 -->
->>>>>>> f5008929
+</html>
--- conflicted
+++ resolved
@@ -854,20 +854,11 @@
 %  relative to the values.
 %
 %  Values may also be separated by commas, colons, or slashes, and offsets.
-<<<<<<< HEAD
-#  Chroma subsampling definitions have to be in the form of a:b:c.
-%  Offsets may be prefixed by multiple signs to make offset string
-%  substitutions easier to handle from shell scripts.
-%  For example: "-10-10", "-+10-+10", or "+-10+-10" will generate negtive
-%  offsets, while "+10+10", "++10++10", or "--10--10" will generate positive
-%  offsets.
-=======
 %  Chroma subsampling definitions have to be in the form of a:b:c.  Offsets may
 %  be prefixed by multiple signs to make offset string substitutions easier to
 %  handle from shell scripts.  For example: "-10-10", "-+10-+10", or "+-10+-10"
 %  will generate negtive offsets, while "+10+10", "++10++10", or "--10--10"
 %  will generate positive offsets.
->>>>>>> 6d69fcef
 %
 %  The format of the ParseGeometry method is:
 %
